--- conflicted
+++ resolved
@@ -11,11 +11,6 @@
 
 # Environment-specific dependencies.
 extras = {
-<<<<<<< HEAD
-    'surfacecode-decoding': ['tensorflow==1.14', 'keras==2.2.4'],
-    'toricgame': [],
-=======
->>>>>>> 60f6c585
     'teleportation' : []
 }
 
