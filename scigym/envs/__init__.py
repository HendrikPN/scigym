from gym.envs.registration import registry, register, make, spec

register(
    id='teleportation-v0',
    entry_point="scigym.envs.quantum_physics.quantum_computing.teleportation:TeleportationEnv",
    nondeterministic=True
)

register(
<<<<<<< HEAD
    id='teleportation-v0',
    entry_point="scigym.envs.quantum_physics.quantum_computing.teleportation:TeleportationEnv",
    nondeterministic=True
)

register(
    id='toricgame-v0',
    entry_point="scigym.envs.quantum_physics.quantum_computing.toricgame:ToricGameEnv",
    nondeterministic=True
=======
    id='entangled-ions-v0',
    entry_point='scigym.envs.quantum_physics.quantum_information.entangled_ions:EntangledIonsEnv',
>>>>>>> 60f6c585
)<|MERGE_RESOLUTION|>--- conflicted
+++ resolved
@@ -7,18 +7,12 @@
 )
 
 register(
-<<<<<<< HEAD
-    id='teleportation-v0',
-    entry_point="scigym.envs.quantum_physics.quantum_computing.teleportation:TeleportationEnv",
-    nondeterministic=True
+    id='entangled-ions-v0',
+    entry_point='scigym.envs.quantum_physics.quantum_information.entangled_ions:EntangledIonsEnv',
 )
 
 register(
     id='toricgame-v0',
     entry_point="scigym.envs.quantum_physics.quantum_computing.toricgame:ToricGameEnv",
     nondeterministic=True
-=======
-    id='entangled-ions-v0',
-    entry_point='scigym.envs.quantum_physics.quantum_information.entangled_ions:EntangledIonsEnv',
->>>>>>> 60f6c585
 )